## This file contains the default values for common configuration settings.  ClusterRunner expects a
## clusterrunner.conf file in the user's ~/.clusterrunner directory (or a location specified on the command line),
## and it will copy this file to ~/.clusterrunner/clusterrunner.conf if that doesn't exist.  Uncomment settings to
## change their defaults. Settings which are specified via the command line (e.g. clusterrunner master --port 43777)
## will override these values.

[general]
## The root directory for files used during the build process.
# base_directory = ~/.clusterrunner

## Symlinks to each build's project files are created here, to keep paths consistent across machines.
# build_symlink_directory = /tmp/clusterrunner_build_symlinks

## The level to log at.  Other options are DEBUG, INFO, NOTICE, WARNING, ERROR, and CRITIAL.
# log_level = 'WARNING'

## A list of slaves, used for starting slaves with the "clusterrunner deploy" command
# slaves = hostname01.example.com, hostname02.example.com, hostname03.example.com

## The hostname to refer to the local machine with
# hostname = localhost

## Should we automatically reject all git remote operations on hosts that are not in known_hosts?
# git_strict_host_key_checking = False

## CORS support - a regex to match against allowed API request origins, or None to disable CORS
# cors_allowed_origins_regex = None

## Should the slaves get the project from master or not
# get_project_from_master = True

<<<<<<< HEAD
## Secret string used for authenticating requests on master and slaves. By default, a secret is
## randomly generated on startup and saved. If the master and slave(s) are on different hosts, this
## value must be set to "None" to disable authentication, or to a common value for all hosts.
# secret = None
=======
## HTTPS certificate and key file locations
## If the certificate and/or key file not provided then ClusterRunner will run with HTTP protocol
# https_cert_file = None
# https_key_file = None
>>>>>>> 1fba53bf

[master]
## The port the master service will run on
# port = 43000

## Interval after which master runs periodic cleanup to disconnect slaves that are not sending heartbeat
# unresponsive_slaves_cleanup_interval = 600

[slave]
## The port the slave service will run on
# port = 43001

## The maximum number of parallel executions to run on this slave
# num_executors = 1

## The master's hostname this slave will connect to
# master_hostname = localhost

## The master's port this slave will connect to
# master_port = 43000

## Configuration for heartbeat feature

## Interval between two heartbeats sent from a slave
# heartbeat_interval = 60

## Number of heartbeat failures after which a slave determines the master is unreachable
# heartbeat_failure_threshold = 10<|MERGE_RESOLUTION|>--- conflicted
+++ resolved
@@ -29,17 +29,15 @@
 ## Should the slaves get the project from master or not
 # get_project_from_master = True
 
-<<<<<<< HEAD
 ## Secret string used for authenticating requests on master and slaves. By default, a secret is
 ## randomly generated on startup and saved. If the master and slave(s) are on different hosts, this
 ## value must be set to "None" to disable authentication, or to a common value for all hosts.
 # secret = None
-=======
+
 ## HTTPS certificate and key file locations
 ## If the certificate and/or key file not provided then ClusterRunner will run with HTTP protocol
 # https_cert_file = None
 # https_key_file = None
->>>>>>> 1fba53bf
 
 [master]
 ## The port the master service will run on
